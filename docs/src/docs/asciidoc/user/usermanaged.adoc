--- conflicted
+++ resolved
@@ -58,12 +58,19 @@
 
 From this basic example, explore the API of `UserManagedCacheBuilder` to find all the directly available features.
 
-<<<<<<< HEAD
 The following features apply in the exact same way to user managed caches:
 
 * <<serializers-copiers.adoc#,Serializers and copiers>>
 * <<eviction-advisor.adoc#,Eviction advisor>>
-=======
+
+Simply use the methods from `UserManagedCacheBuilder` which are equivalent to the ones from `CacheConfigurationBuilder`.
+
+Below we will describe some more advanced setup where there is need to maintain a service instance in order to have working user managed cache.
+
+=== Example with disk persistent and lifecycle
+
+If you want to use disk persistent cache, you will need to create and lifecycle the persistence service.
+
 [source,java,indent=0]
 ----
 include::{sourcedir31}/impl/src/test/java/org/ehcache/docs/UserManagedCaches.java[tag=persistentUserManagedCache]
@@ -73,87 +80,15 @@
 <3> As usual, indicate here if the data should outlive the cache
 <4> Closing the cache will not delete the data it saved on disk when marked as persistent.
 <5> To delete the data, after closing the cache, destroy has to be explicitly invoked.
-
-=== Cache copier example
-
-[source,java,indent=0]
-----
-include::{sourcedir31}/impl/src/test/java/org/ehcache/docs/UserManagedCaches.java[tag=userManagedCopyingCache]
-----
-<1> Configure a key copier.
-<2> Configure a value copier.
-
-=== Cache serializing copier example
-
-[source,java,indent=0]
-----
-include::{sourcedir31}/impl/src/test/java/org/ehcache/docs/UserManagedCaches.java[tag=userManagedSerializingCopyingCache]
-----
-<1> Configure a `SerializingCopier` as the key copier.
-<2> Configure a `SerializingCopier` is the value copier.
->>>>>>> 6a658a6e
-
-Simply use the methods from `UserManagedCacheBuilder` which are equivalent to the ones from `CacheConfigurationBuilder`.
-
-<<<<<<< HEAD
-Below we will describe some more advanced setup where there is need to maintain a service instance in order to have working user managed cache.
-=======
-[source,java,indent=0]
-----
-include::{sourcedir31}/impl/src/test/java/org/ehcache/docs/UserManagedCaches.java[tag=userManagedCopyingAndSerializingCache]
-----
-<1> Configure a key copier.
-<2> Configure a value copier.
-<3> Configure a key serializer.
-<4> Configure a value serializer.
-<5> Configure a heap tier.
-<6> Configure a off-heap tier.
->>>>>>> 6a658a6e
-
-=== Example with disk persistent and lifecycle
-
-If you want to use disk persistent cache, you will need to create and lifecycle the persistence service.
-
-[source,java,indent=0]
-----
-<<<<<<< HEAD
-include::{sourcedir}/impl/src/test/java/org/ehcache/docs/UserManagedCaches.java[tag=persistentUserManagedCache]
-=======
-include::{sourcedir31}/impl/src/test/java/org/ehcache/docs/UserManagedCaches.java[tag=userManagedSerializingCache]
->>>>>>> 6a658a6e
-----
-<1> Create the persistence service to be used by the cache for storing data on disk
-<2> Pass the persistence service to the builder next to an id for the cache - note that this will make the builder produce a more specific type: `PersistentUserManagedCache`
-<3> As usual, indicate here if the data should outlive the cache
-<4> Closing the cache will not delete the data it saved on disk when marked as persistent.
-<5> To delete the data, after closing the cache, destroy has to be explicitly invoked.
 <6> It is also your responsibility to stop the persistence service once you are done with the cache.
 
-<<<<<<< HEAD
 === Example with cache event listeners
-=======
-[source,java,indent=0]
-----
-include::{sourcedir31}/impl/src/test/java/org/ehcache/docs/UserManagedCaches.java[tag=userManagedLoaderWriterCache]
-----
-<1> If you wish to use a cache in read-through/write-through caching pattern, you'll have to implement
-    `CacheLoaderWriter` and register it.
->>>>>>> 6a658a6e
 
 Cache event listeners require executor services to work.
 You will have to provide either a `CacheEventDispatcher` implementation
 or make use of the default one by providing two executor services: one for ordered events and one for un-ordered ones.
 
-<<<<<<< HEAD
 NOTE: The ordered events executor must be single threaded to guarantee ordering.
-=======
-[source,java,indent=0]
-----
-include::{sourcedir31}/impl/src/test/java/org/ehcache/docs/UserManagedCaches.java[tag=userManagedEvictionAdvisorCache]
-----
-<1> If you want to hint the eviction algorithm to advise against the eviction of some mappings, you have to
-    configure an instance of `EvictionAdvisor`.
->>>>>>> 6a658a6e
 
 For more information on cache event listeners, see <<cache-event-listeners.adoc#,the section dedicated to them>>.
 
@@ -161,22 +96,5 @@
 ----
 include::{sourcedir31}/impl/src/test/java/org/ehcache/docs/UserManagedCaches.java[tag=userManagedListenerCache]
 ----
-<<<<<<< HEAD
 <1> Provide ExecutorService for ordered and unordered events delivery.
-<2> Provide listener configuration using CacheEventListenerConfigurationBuilder.
-=======
-<1> Provide ExecutorService for ordered and unordered event delivery. Note, it is required to provide either a 
-    CacheEventDispatcher or ordered/unOrdered ExecutorService for proper event delivery.
-<2> Provide listener configuration using CacheEventListenerConfigurationBuilder.
-
-=== Byte Sized Cache example
-
-[source,java,indent=0]
-----
-include::{sourcedir31}/impl/src/test/java/org/ehcache/docs/UserManagedCaches.java[tag=userManagedByteSizedCache]
-----
-<1> The sizing mechanism can be configured along two axis: The first one specifies the maximum number 
-    of objects to traverse while walking the object graph, the second defines the maximum size of a 
-    single object.
-<2> Size the heap tier in bytes.
->>>>>>> 6a658a6e
+<2> Provide listener configuration using CacheEventListenerConfigurationBuilder.