<?xml version="1.0" encoding="UTF-8"?>
<suppressions xmlns="https://jeremylong.github.io/DependencyCheck/dependency-suppression.1.3.xsd">
  <!--
    Ehcache artifacts are sometimes incorrectly identified as being Gradle artifacts (because they are built using gradle).
    They are then flagged as being vulnerable to https://nvd.nist.gov/vuln/detail/CVE-2019-11065.
  -->
  <suppress>
    <notes><![CDATA[file name: Ehcache modules are not Gradle!]]></notes>
    <packageUrl regex="true">^pkg:maven/org\.ehcache.*@.*$</packageUrl>
    <cve>CVE-2019-11065</cve>
  </suppress>
  <suppress>
    <notes><![CDATA[file name: Ehcache modules are not Gradle!]]></notes>
    <packageUrl regex="true">^pkg:maven/org\.ehcache.*@.*$</packageUrl>
<<<<<<< HEAD
    <cve>CVE-2019-16370</cve>
=======
    <cve>CVE-2019-15052</cve>
>>>>>>> 6156b6b2
  </suppress>
</suppressions><|MERGE_RESOLUTION|>--- conflicted
+++ resolved
@@ -12,10 +12,11 @@
   <suppress>
     <notes><![CDATA[file name: Ehcache modules are not Gradle!]]></notes>
     <packageUrl regex="true">^pkg:maven/org\.ehcache.*@.*$</packageUrl>
-<<<<<<< HEAD
+    <cve>CVE-2019-15052</cve>
+  </suppress>
+  <suppress>
+    <notes><![CDATA[file name: Ehcache modules are not Gradle!]]></notes>
+    <packageUrl regex="true">^pkg:maven/org\.ehcache.*@.*$</packageUrl>
     <cve>CVE-2019-16370</cve>
-=======
-    <cve>CVE-2019-15052</cve>
->>>>>>> 6156b6b2
   </suppress>
 </suppressions>