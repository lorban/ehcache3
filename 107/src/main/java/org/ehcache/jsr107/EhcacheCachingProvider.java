--- conflicted
+++ resolved
@@ -87,13 +87,8 @@
    *
    * @return a cache manager
    */
-<<<<<<< HEAD
   public CacheManager getCacheManager(URI uri, Configuration config) {
-    return getCacheManager(uri, config, new Properties());
-=======
-  public Eh107CacheManager getCacheManager(URI uri, Configuration config) {
     return getCacheManager(new ConfigSupplier(uri, config), new Properties());
->>>>>>> bc2f862e
   }
 
   /**
@@ -106,15 +101,11 @@
    *
    * @return a cache manager
    */
-<<<<<<< HEAD
   public CacheManager getCacheManager(URI uri, Configuration config, Properties properties) {
-=======
-  public Eh107CacheManager getCacheManager(URI uri, Configuration config, Properties properties) {
     return getCacheManager(new ConfigSupplier(uri, config), properties);
   }
 
   Eh107CacheManager getCacheManager(ConfigSupplier configSupplier, Properties properties) {
->>>>>>> bc2f862e
     Eh107CacheManager cacheManager;
     ConcurrentMap<URI, Eh107CacheManager> byURI;
     final ClassLoader classLoader = configSupplier.getClassLoader();
